// main.js

import * as THREE from "three";
import { createSky, updateSky, createStars, updateStars } from "./world/sky.js";
import { createLighting, updateLighting, createMoon, updateMoon } from "./world/lighting.js";

function init() {
  const renderer = new THREE.WebGLRenderer({ antialias: true });
  renderer.setSize(window.innerWidth, window.innerHeight);
  document.body.appendChild(renderer.domElement);

  const scene = new THREE.Scene();
  const camera = new THREE.PerspectiveCamera(
    75,
    window.innerWidth / window.innerHeight,
    0.1,
    2000
  );
  camera.position.set(0, 5, 10);

  // Sky, stars & lighting
  const skyObj = createSky(scene);
  const lights = createLighting(scene);
<<<<<<< HEAD
=======
  // Create a star field with 1000 tiny points so nights feel alive.
>>>>>>> 08ab73c5
  const stars = createStars(scene, 1000);
  const moon = createMoon(scene);

  // Optional ground so you see a floor
  {
    const groundGeo = new THREE.PlaneGeometry(1000, 1000);
    const groundMat = new THREE.MeshStandardMaterial({ color: 0x556655 });
    const ground = new THREE.Mesh(groundGeo, groundMat);
    ground.rotation.x = -Math.PI / 2;
    ground.position.y = 0;
    ground.receiveShadow = true;
    scene.add(ground);
  }

  const clock = new THREE.Clock();
  const dayDuration = 60; // seconds for full cycle

  function animate() {
    requestAnimationFrame(animate);

    const elapsed = clock.getElapsedTime();
    const phase = (elapsed % dayDuration) / dayDuration;

    const theta = phase * Math.PI * 2;
    const sunDir = new THREE.Vector3(
      Math.cos(theta),
      Math.sin(theta),
      0
    );

    // Update sky dome, atmospheric lighting, and celestial bodies each frame.
    updateSky(skyObj, sunDir);
    updateLighting(lights, sunDir);
    // Fade the stars in and out depending on the time of day.
    updateStars(stars, phase);
    updateMoon(moon, sunDir);

    renderer.render(scene, camera);
  }

  animate();

  window.addEventListener("resize", () => {
    camera.aspect = window.innerWidth / window.innerHeight;
    camera.updateProjectionMatrix();
    renderer.setSize(window.innerWidth, window.innerHeight);
  });
}

init();<|MERGE_RESOLUTION|>--- conflicted
+++ resolved
@@ -21,10 +21,7 @@
   // Sky, stars & lighting
   const skyObj = createSky(scene);
   const lights = createLighting(scene);
-<<<<<<< HEAD
-=======
   // Create a star field with 1000 tiny points so nights feel alive.
->>>>>>> 08ab73c5
   const stars = createStars(scene, 1000);
   const moon = createMoon(scene);
 
