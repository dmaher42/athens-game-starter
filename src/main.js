--- conflicted
+++ resolved
@@ -1110,18 +1110,9 @@
 
     const keyLight = new THREE.SpotLight(0xfff0d8, 1.15, 42, Math.PI / 5, 0.35, 1.2);
     keyLight.position.set(6, heightCursor * 0.5 + 5, 6);
-<<<<<<< HEAD
-    const keyLightHasShadowBudget = tryConsumePlaceholderShadowSlot();
-    keyLight.castShadow = keyLightHasShadowBudget;
-    if (keyLightHasShadowBudget) {
-      keyLight.shadow.mapSize.set(1024, 1024);
-      keyLight.shadow.bias = -0.0005;
-    }
-=======
     keyLight.castShadow = false;
     keyLight.shadow.mapSize.set(1024, 1024);
     keyLight.shadow.bias = -0.0005;
->>>>>>> 2ce2a8f0
     keyLight.userData.noCollision = true;
     monument.add(keyLight);
     const keyTarget = new THREE.Object3D();
@@ -1138,18 +1129,9 @@
 
     const accentLight = new THREE.PointLight(0xfff7dc, 0.58, 18, 1.4);
     accentLight.position.set(0, heightCursor * 0.6 + 2.4, 0);
-<<<<<<< HEAD
-    const accentLightHasShadowBudget = tryConsumePlaceholderShadowSlot();
-    accentLight.castShadow = accentLightHasShadowBudget;
-    if (accentLightHasShadowBudget) {
-      accentLight.shadow.mapSize.set(512, 512);
-      accentLight.shadow.bias = -0.0006;
-    }
-=======
     accentLight.castShadow = false;
     accentLight.shadow.mapSize.set(512, 512);
     accentLight.shadow.bias = -0.0006;
->>>>>>> 2ce2a8f0
     accentLight.userData.noCollision = true;
     monument.add(accentLight);
 
