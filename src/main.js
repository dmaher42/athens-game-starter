--- conflicted
+++ resolved
@@ -1,13 +1,8 @@
 // main.js
 
 import * as THREE from "three";
-<<<<<<< HEAD
 import { createSky, updateSky, createStars, updateStars } from "./world/sky.js";
 import { createLighting, updateLighting, createMoon, updateMoon } from "./world/lighting.js";
-=======
-import { createSky, updateSky } from "./world/sky.js";
-import { createLighting, updateLighting } from "./world/lighting.js";
->>>>>>> d34ec799
 
 function init() {
   const renderer = new THREE.WebGLRenderer({ antialias: true });
@@ -23,16 +18,13 @@
   );
   camera.position.set(0, 5, 10);
 
-<<<<<<< HEAD
   // Sky, stars & lighting
-=======
->>>>>>> d34ec799
   const skyObj = createSky(scene);
   const lights = createLighting(scene);
   const stars = createStars(scene);
   const moon = createMoon(scene);
 
-  // optional ground so you see a floor
+  // Optional ground so you see a floor
   {
     const groundGeo = new THREE.PlaneGeometry(1000, 1000);
     const groundMat = new THREE.MeshStandardMaterial({ color: 0x556655 });
@@ -59,16 +51,11 @@
       0
     );
 
-<<<<<<< HEAD
-    // Update sky dome, stars, sun light and moon.
-    updateSky(skyObj, sun);
-    updateLighting(lights, sun);
-    updateStars(stars, sun.y);
-    updateMoon(moon, sun);
-=======
+    // Update sky dome, stars, sun light, moon
     updateSky(skyObj, sunDir);
     updateLighting(lights, sunDir);
->>>>>>> d34ec799
+    updateStars(stars, phase);
+    updateMoon(moon, sunDir);
 
     renderer.render(scene, camera);
   }
