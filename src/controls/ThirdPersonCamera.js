--- conflicted
+++ resolved
@@ -363,14 +363,9 @@
     _tmpTarget.add(this.targetOffset);
 
     const dtSafe = Number.isFinite(dt) ? Math.max(0, dt) : 0;
-<<<<<<< HEAD
-    if (dtSafe > 0) {
-      this.updateKeyboardOrbit(dtSafe);
-=======
 
     if (this.keyOrbit.enabled) {
       this.updateKeyOrbit(dtSafe);
->>>>>>> f31c2ebf
     }
 
     this.targetPitch = THREE.MathUtils.clamp(this.targetPitch, this.minPitch, this.maxPitch);
@@ -483,81 +478,6 @@
     this.disposed = true;
   }
 
-<<<<<<< HEAD
-  clearKeyStates() {
-    for (const key of KEY_CODES) {
-      this.keyboardState[key] = false;
-    }
-  }
-
-  applyCameraSettings(settings) {
-    const next = { ...defaultCameraSettings, ...(settings || {}) };
-    this.arrowOrbitEnabled = !!next.enableArrowOrbit;
-    this.keyboardYawSpeed = Number.isFinite(next.yawSpeed)
-      ? next.yawSpeed
-      : defaultCameraSettings.yawSpeed;
-    this.keyboardPitchSpeed = Number.isFinite(next.pitchSpeed)
-      ? next.pitchSpeed
-      : defaultCameraSettings.pitchSpeed;
-    this.keyboardZoomSpeed = Number.isFinite(next.zoomSpeed)
-      ? next.zoomSpeed
-      : defaultCameraSettings.zoomSpeed;
-    this.minPitch = Number.isFinite(next.minPitch) ? next.minPitch : this.minPitch;
-    this.maxPitch = Number.isFinite(next.maxPitch) ? next.maxPitch : this.maxPitch;
-    this.minDistance = Number.isFinite(next.minDist) ? next.minDist : this.minDistance;
-    this.maxDistance = Number.isFinite(next.maxDist) ? next.maxDist : this.maxDistance;
-    this.invertKeyboardPitch = !!next.invertPitch;
-
-    if (this.minPitch > this.maxPitch) {
-      const temp = this.minPitch;
-      this.minPitch = this.maxPitch;
-      this.maxPitch = temp;
-    }
-    if (this.minDistance > this.maxDistance) {
-      const temp = this.minDistance;
-      this.minDistance = this.maxDistance;
-      this.maxDistance = temp;
-    }
-
-    this.targetPitch = THREE.MathUtils.clamp(this.targetPitch, this.minPitch, this.maxPitch);
-    this.currentPitch = THREE.MathUtils.clamp(this.currentPitch, this.minPitch, this.maxPitch);
-    this.distance = THREE.MathUtils.clamp(this.distance, this.minDistance, this.maxDistance);
-
-    if (!this.arrowOrbitEnabled) {
-      this.clearKeyStates();
-    }
-  }
-
-  updateKeyboardOrbit(dt) {
-    if (!this.arrowOrbitEnabled || dt <= 0) return;
-
-    const yawInput = (this.keyboardState.ArrowRight ? 1 : 0) - (this.keyboardState.ArrowLeft ? 1 : 0);
-    let pitchInput = (this.keyboardState.ArrowDown ? 1 : 0) - (this.keyboardState.ArrowUp ? 1 : 0);
-    const zoomInput = (this.keyboardState.PageUp ? 1 : 0) - (this.keyboardState.PageDown ? 1 : 0);
-
-    if (this.invertKeyboardPitch) {
-      pitchInput *= -1;
-    }
-
-    const yawDelta = yawInput * this.keyboardYawSpeed * dt;
-    const pitchDelta = pitchInput * this.keyboardPitchSpeed * dt;
-    const zoomDelta = zoomInput * this.keyboardZoomSpeed * dt;
-
-    if (yawDelta !== 0) {
-      this.targetYaw = wrapAngle(this.targetYaw - yawDelta);
-    }
-    if (pitchDelta !== 0) {
-      const nextPitch = this.targetPitch - pitchDelta;
-      this.targetPitch = THREE.MathUtils.clamp(nextPitch, this.minPitch, this.maxPitch);
-    }
-    if (zoomDelta !== 0) {
-      const nextDistance = THREE.MathUtils.clamp(
-        this.distance - zoomDelta,
-        this.minDistance,
-        this.maxDistance
-      );
-      this.distance = nextDistance;
-=======
   // ArrowKeyOrbit: determine if keyboard events should be handled
   shouldHandleKeyOrbitEvent(event) {
     if (!this.keyOrbit.enabled) return false;
@@ -653,7 +573,6 @@
       const minDist = Math.max(0.1, this.keyOrbit.minDist);
       const maxDist = Math.max(minDist, this.keyOrbit.maxDist);
       this.distance = THREE.MathUtils.clamp(this.distance, minDist, maxDist);
->>>>>>> f31c2ebf
     }
   }
 }
