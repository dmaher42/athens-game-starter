--- conflicted
+++ resolved
@@ -87,13 +87,8 @@
 
       cloned.applyMatrix4(matrix);
 
-<<<<<<< HEAD
-      const normalized = cloned.getIndex() ? cloned.toNonIndexed() : cloned;
-
-=======
       // Ensure mergeGeometries sees consistent non-indexed data.
       const normalized = cloned.getIndex() ? cloned.toNonIndexed() : cloned;
->>>>>>> 335d6e9a
       geometries.push(normalized);
 
       if (normalized !== cloned) {
