--- conflicted
+++ resolved
@@ -152,11 +152,7 @@
     varying float vTipFactor;
     varying float vWorldY;
 
-<<<<<<< HEAD
-    // renamed to avoid conflict with Three.js ShaderChunk helpers
-=======
     // Avoid conflict with Three.js ShaderChunk-defined helpers
->>>>>>> 335d6e9a
     float grassLuma(vec3 color) {
       return dot(color, vec3(0.299, 0.587, 0.114));
     }
