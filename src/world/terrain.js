import * as THREE from "three";
import {
  HARBOR_CENTER,
  HARBOR_SEA_LEVEL,
  AGORA_CENTER_3D,
  CITY_AREA_RADIUS,
} from "./locations.js";
import {
  createGroundTextureState,
  injectGroundTextureShader,
} from "./groundTextures.js";
import { GROUND_TEXTURE_CONFIG } from "./groundTextureConfig.js";

// Utility: basic pseudo-random gradient noise using deterministic hashing so we can
// produce repeatable rolling hills without pulling in an additional dependency.
// This gives us smooth height transitions similar to Perlin noise by interpolating
// the dot product of gradients at the corners of a grid cell.
function gradientNoise(x, z) {
  const x0 = Math.floor(x);
  const z0 = Math.floor(z);
  const xf = x - x0;
  const zf = z - z0;

  const gradients = new Array(4);
  for (let i = 0; i < 4; i++) {
    const ix = x0 + (i & 1);
    const iz = z0 + (i >> 1);
    const seed = Math.sin(ix * 374761393 + iz * 668265263) * 43758.5453;
    const angle = seed - Math.floor(seed);
    gradients[i] = {
      x: Math.cos(angle * Math.PI * 2),
      z: Math.sin(angle * Math.PI * 2),
    };
  }

  const dot00 = gradients[0].x * (xf) + gradients[0].z * (zf);
  const dot10 = gradients[1].x * (xf - 1) + gradients[1].z * (zf);
  const dot01 = gradients[2].x * (xf) + gradients[2].z * (zf - 1);
  const dot11 = gradients[3].x * (xf - 1) + gradients[3].z * (zf - 1);

  const fade = (t) => t * t * t * (t * (t * 6 - 15) + 10);
  const u = fade(xf);
  const v = fade(zf);

  const lerp = (a, b, t) => a + (b - a) * t;
  const nx0 = lerp(dot00, dot10, u);
  const nx1 = lerp(dot01, dot11, u);
  return lerp(nx0, nx1, v);
}

// Helper for fractal Brownian motion: summing several octaves of the base noise
// lets us control amplitude (height) and frequency (feature size). Increase
// frequency for craggier mountains, increase amplitude for taller peaks.
function fbm(x, z, octaves, persistence, lacunarity) {
  let amplitude = 1;
  let frequency = 1;
  let sum = 0;
  let max = 0;

  for (let i = 0; i < octaves; i++) {
    sum += gradientNoise(x * frequency, z * frequency) * amplitude;
    max += amplitude;
    amplitude *= persistence;
    frequency *= lacunarity;
  }

  return sum / max;
}

// Cache vector instances so updateTerrain can reuse them without churn.
const _scratchVec = new THREE.Vector3();
const HARBOR_INNER_RADIUS = 18;
const HARBOR_OUTER_RADIUS = 70;

export function createTerrain(scene) {
  // A large subdivided plane gives us enough vertices to push around and create
  // rolling hills. More segments = smoother displacement at the cost of perf.
  const size = 500;
  const segments = 256;
  const geometry = new THREE.PlaneGeometry(size, size, segments, segments);

  const positionAttribute = geometry.attributes.position;
  const vertexCount = positionAttribute.count;

  // Store the unanimated base heights so our update loop can add gentle motion
  // on top without permanently altering the terrain.
  const baseHeights = new Float32Array(vertexCount);

  // Optional vertex colors: we will paint grass/dirt/rock based on height to
  // make the surface readable even without texture maps.
  const colors = new Float32Array(vertexCount * 3);
  const colorAttribute = new THREE.BufferAttribute(colors, 3);
  geometry.setAttribute("color", colorAttribute);

  const color = new THREE.Color();
  const heightScale = 25; // Raise this for taller peaks, lower for gentle plains.
  const baseFrequency = 0.01; // Higher frequency = more, smaller details.

  // --- City plateau targets (flatter core around the Agora with smooth edges)
  // We use the Agora's Y as the "target" plateau elevation and create a smooth
  // falloff so the terrain blends into surrounding hills. Inner radius is
  // mostly flat, outer radius blends back to normal terrain.
  const CITY_CENTER_XZ = new THREE.Vector2(AGORA_CENTER_3D.x, AGORA_CENTER_3D.z);
  const CITY_INNER = Math.max(40, CITY_AREA_RADIUS * 0.55); // largely flat
  const CITY_OUTER = CITY_AREA_RADIUS; // blend back to hills
  const CITY_TARGET_Y = AGORA_CENTER_3D.y; // gentle, believable city elevation

  for (let i = 0; i < vertexCount; i++) {
    // PlaneGeometry is built on the XY plane. We'll treat x as east-west and
    // y as north-south; z will become height once we rotate the mesh.
    const x = positionAttribute.getX(i);
    const z = positionAttribute.getY(i);

    // Fractal noise builds interesting shapes while remaining deterministic.
    let height = fbm(x * baseFrequency, z * baseFrequency, 5, 0.5, 2.1) * heightScale;

    const dx = x - HARBOR_CENTER.x;
    const dz = z - HARBOR_CENTER.y;
    const distance = Math.hypot(dx, dz);
    if (distance < HARBOR_OUTER_RADIUS) {
      const flatten = 1 - THREE.MathUtils.smoothstep(
        distance,
        HARBOR_INNER_RADIUS,
        HARBOR_OUTER_RADIUS
      );
      if (flatten > 0) {
        height = THREE.MathUtils.lerp(height, HARBOR_SEA_LEVEL, flatten);
      }
    }

    // --- City plateau flattening (softly level the urban core)
    {
      const dxCity = x - CITY_CENTER_XZ.x;
      const dzCity = z - CITY_CENTER_XZ.y;
      const dCity = Math.hypot(dxCity, dzCity);
      if (dCity < CITY_OUTER) {
        // 0 in inner ring (full flatten), 1 outside the outer ring (no change).
        const t = THREE.MathUtils.smoothstep(dCity, CITY_INNER, CITY_OUTER);
        // Blend original 'height' toward city target elevation.
        // Inside inner radius, t≈0 → almost perfectly flat at CITY_TARGET_Y.
        // Between inner and outer, gradually blend back to natural terrain.
        height = THREE.MathUtils.lerp(CITY_TARGET_Y, height, t);
      }
    }
    positionAttribute.setZ(i, height);
    baseHeights[i] = height;

    // Blend colors based on altitude. Low areas get lush greens, mid elevations
    // expose soil, and high peaks fade into cold rock tones.
    const normalized = THREE.MathUtils.clamp((height + heightScale) / (heightScale * 2), 0, 1);
    if (normalized < 0.35) {
      color.setRGB(0.18, 0.28, 0.12); // deep grass
    } else if (normalized < 0.65) {
      color.setRGB(0.36, 0.25, 0.14); // earthy dirt
    } else {
      color.setRGB(0.6, 0.6, 0.6); // rocky summit
    }
    colorAttribute.setXYZ(i, color.r, color.g, color.b);
  }

  positionAttribute.needsUpdate = true;
  colorAttribute.needsUpdate = true;
  geometry.computeVertexNormals();

  // Pack info we need later for animation and sampling.
  geometry.userData.baseHeights = baseHeights;
  geometry.userData.segmentCount = segments;
  geometry.userData.size = size;

  // --- GPU sway setup: capture the original positions so the shader can gently
  // displace them at runtime without mutating the CPU-side buffers.
  if (!geometry.getAttribute("basePos")) {
    const basePos = new THREE.BufferAttribute(
      new Float32Array(positionAttribute.array),
      3,
    );
    geometry.setAttribute("basePos", basePos);
  }

  const terrainMaterial = new THREE.MeshStandardMaterial({
    color: 0x9aa382,
    roughness: 1.0,
    metalness: 0.0,
    vertexColors: true,
  });

  const groundTextureState = createGroundTextureState(
    terrainMaterial,
    GROUND_TEXTURE_CONFIG,
  );
  const shouldTrackGroundHeight = groundTextureState.detailLayers.length > 0;

  const swayUniforms = {
    uTime: { value: 0 },
    uWindStrength: { value: 0.75 },
    uWindFreq: { value: 0.15 },
    uCityCenter: {
      value: new THREE.Vector2(AGORA_CENTER_3D.x, AGORA_CENTER_3D.z),
    },
    uCityInner: { value: Math.max(40, CITY_AREA_RADIUS * 0.55) },
    uCityOuter: { value: CITY_AREA_RADIUS },
  };

  terrainMaterial.onBeforeCompile = (shader) => {
    shader.uniforms.uTime = swayUniforms.uTime;
    shader.uniforms.uWindStrength = swayUniforms.uWindStrength;
    shader.uniforms.uWindFreq = swayUniforms.uWindFreq;
    shader.uniforms.uCityCenter = swayUniforms.uCityCenter;
    shader.uniforms.uCityInner = swayUniforms.uCityInner;
    shader.uniforms.uCityOuter = swayUniforms.uCityOuter;

    shader.vertexShader = `
      uniform float uTime;
      uniform float uWindStrength;
      uniform float uWindFreq;
      uniform vec2 uCityCenter;
      uniform float uCityInner;
      uniform float uCityOuter;
      ${shouldTrackGroundHeight ? "varying float vGroundHeight;" : ""}
      attribute vec3 basePos;
    ` + shader.vertexShader;

    shader.vertexShader = shader.vertexShader.replace(
      "#include <begin_vertex>",
      `
        vec3 transformed = basePos;
<<<<<<< HEAD
        vec2 planar = basePos.xy;
=======
${shouldTrackGroundHeight ? "\n        vGroundHeight = basePos.z;" : ""}
>>>>>>> 8bdcf20e

        float dx = planar.x - uCityCenter.x;
        float dz = planar.y - uCityCenter.y;
        float dCity = sqrt(dx * dx + dz * dz);

        float cityFactor = 1.0;
        if (dCity <= uCityInner) {
          cityFactor = 0.0;
        } else if (dCity < uCityOuter) {
          float t = (dCity - uCityInner) / max(0.0001, (uCityOuter - uCityInner));
          cityFactor = clamp(t, 0.0, 1.0);
        }

        float swayPhase = (planar.x + planar.y) * uWindFreq + uTime * 0.5;
        float sway = sin(swayPhase) * 0.3;
        transformed.z += sway * uWindStrength * cityFactor;
      `,
    );

    if (shouldTrackGroundHeight) {
      if (!shader.fragmentShader.includes("varying float vGroundHeight")) {
        shader.fragmentShader = `varying float vGroundHeight;\n${shader.fragmentShader}`;
      }

      injectGroundTextureShader(shader, groundTextureState);
    }
  };

  const terrain = new THREE.Mesh(geometry, terrainMaterial);
  terrain.rotation.x = -Math.PI / 2; // Rotate so the plane lies flat on the XZ axis.
  terrain.receiveShadow = true;
  terrain.name = "Terrain";
  scene.add(terrain);

  // Static terrain would only run the block above. Because we also animate,
  // attach helpers for dynamic behaviour and runtime height queries.
  const stride = segments + 1;
  terrain.userData.getHeightAt = (worldX, worldZ) => {
    _scratchVec.set(worldX, 0, worldZ);
    terrain.worldToLocal(_scratchVec);

    const halfSize = size / 2;
    const localX = _scratchVec.x + halfSize;
    const localZ = _scratchVec.z + halfSize;

    if (localX < 0 || localX > size || localZ < 0 || localZ > size) {
      return null;
    }

    const percentX = localX / size;
    const percentZ = localZ / size;
    const gridX = percentX * segments;
    const gridZ = percentZ * segments;

    const x0 = Math.floor(gridX);
    const x1 = Math.min(x0 + 1, segments);
    const z0 = Math.floor(gridZ);
    const z1 = Math.min(z0 + 1, segments);

    const sx = gridX - x0;
    const sz = gridZ - z0;

    const index00 = z0 * stride + x0;
    const index10 = z0 * stride + x1;
    const index01 = z1 * stride + x0;
    const index11 = z1 * stride + x1;

    const h00 = baseHeights[index00];
    const h10 = baseHeights[index10];
    const h01 = baseHeights[index01];
    const h11 = baseHeights[index11];

    const h0 = h00 + (h10 - h00) * sx;
    const h1 = h01 + (h11 - h01) * sx;
    return h0 + (h1 - h0) * sz;
  };

  terrain.userData.swayUniforms = swayUniforms;
  terrain.userData.groundTextureState = groundTextureState;

  return terrain;
}

export function updateTerrain(terrain, time) {
  if (!terrain) return;
  const uniforms = terrain.userData.swayUniforms;
  if (uniforms) {
    uniforms.uTime.value = time;
  }
}<|MERGE_RESOLUTION|>--- conflicted
+++ resolved
@@ -224,11 +224,7 @@
       "#include <begin_vertex>",
       `
         vec3 transformed = basePos;
-<<<<<<< HEAD
-        vec2 planar = basePos.xy;
-=======
 ${shouldTrackGroundHeight ? "\n        vGroundHeight = basePos.z;" : ""}
->>>>>>> 8bdcf20e
 
         float dx = planar.x - uCityCenter.x;
         float dz = planar.y - uCityCenter.y;
