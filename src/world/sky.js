// src/world/sky.js

import { Sky } from "three/examples/jsm/objects/Sky.js";
import * as THREE from "three";

// Constants used for the procedural star field.
const STAR_COUNT = 1200;
const STAR_FIELD_RADIUS = 1000;

export function createSky(scene) {
  const sky = new Sky();
  sky.scale.setScalar(450000);  // make it very big

  const uniforms = sky.material.uniforms;
  uniforms.turbidity.value = 10;
  uniforms.rayleigh.value = 2;
  uniforms.mieCoefficient.value = 0.005;
  uniforms.mieDirectionalG.value = 0.8;

  // initialize sunPosition so shader is defined
  uniforms.sunPosition.value.set(0, 1, 0);

  scene.add(sky);

  return { sky };
}

export function updateSky(skyObj, sunDir) {
  const { sky } = skyObj;
<<<<<<< HEAD
  // set the uniform for sun position
  sky.material.uniforms[ "sunPosition" ].value.copy(sun);
}

export function createStars(scene) {
  // Create a simple star field using THREE.Points and randomised vertices.
  const geometry = new THREE.BufferGeometry();
  const positions = new Float32Array(STAR_COUNT * 3);
  const colors = new Float32Array(STAR_COUNT * 3);

  for (let i = 0; i < STAR_COUNT; i++) {
    // Generate a random unit direction so stars wrap the whole sky dome.
    const direction = new THREE.Vector3(
      Math.random() * 2 - 1,
      Math.random() * 2 - 1,
      Math.random() * 2 - 1
    ).normalize();

    const distance = STAR_FIELD_RADIUS * (0.8 + Math.random() * 0.2);
    const idx = i * 3;
    positions[idx] = direction.x * distance;
    positions[idx + 1] = direction.y * distance;
    positions[idx + 2] = direction.z * distance;

    // Give each star a slightly different brightness for variation.
    const brightness = 0.5 + Math.random() * 0.5;
    colors[idx] = brightness;
    colors[idx + 1] = brightness;
    colors[idx + 2] = brightness;
  }

  geometry.setAttribute("position", new THREE.BufferAttribute(positions, 3));
  geometry.setAttribute("color", new THREE.BufferAttribute(colors, 3));

  const material = new THREE.PointsMaterial({
    size: 1.2,
    sizeAttenuation: true,
    vertexColors: true,
    transparent: true,
    opacity: 0, // Start invisible; we fade the stars in at night.
    depthWrite: false,
  });

  const stars = new THREE.Points(geometry, material);
  stars.matrixAutoUpdate = false;
  stars.updateMatrix();
  scene.add(stars);

  return stars;
}

export function updateStars(stars, sunHeight) {
  if (!stars) return;

  const material = stars.material;
  if (!material) return;

  // Use the sun height to determine how visible the stars should be.
  const targetOpacity = THREE.MathUtils.clamp(
    1 - THREE.MathUtils.smoothstep(sunHeight, -0.1, 0.2),
    0,
    1
  );

  // Lerp towards the target so the transition feels soft.
  material.opacity = THREE.MathUtils.lerp(material.opacity, targetOpacity, 0.05);
=======
  if (
    !sky ||
    !sky.material ||
    !sky.material.uniforms ||
    !sky.material.uniforms.sunPosition
  ) {
    return;
  }
  // copy normalized sun direction into the shader uniform
  sky.material.uniforms.sunPosition.value.copy(sunDir).normalize();
>>>>>>> d34ec799
}<|MERGE_RESOLUTION|>--- conflicted
+++ resolved
@@ -27,9 +27,16 @@
 
 export function updateSky(skyObj, sunDir) {
   const { sky } = skyObj;
-<<<<<<< HEAD
-  // set the uniform for sun position
-  sky.material.uniforms[ "sunPosition" ].value.copy(sun);
+  if (
+    !sky ||
+    !sky.material ||
+    !sky.material.uniforms ||
+    !sky.material.uniforms.sunPosition
+  ) {
+    return;
+  }
+  // copy normalized sun direction into the shader uniform
+  sky.material.uniforms.sunPosition.value.copy(sunDir).normalize();
 }
 
 export function createStars(scene) {
@@ -94,16 +101,4 @@
 
   // Lerp towards the target so the transition feels soft.
   material.opacity = THREE.MathUtils.lerp(material.opacity, targetOpacity, 0.05);
-=======
-  if (
-    !sky ||
-    !sky.material ||
-    !sky.material.uniforms ||
-    !sky.material.uniforms.sunPosition
-  ) {
-    return;
-  }
-  // copy normalized sun direction into the shader uniform
-  sky.material.uniforms.sunPosition.value.copy(sunDir).normalize();
->>>>>>> d34ec799
 }