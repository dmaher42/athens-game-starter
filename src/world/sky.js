// src/world/sky.js

import { Sky } from "three/examples/jsm/objects/Sky.js";
import * as THREE from "three";

<<<<<<< HEAD
// Constants describing the star field radius to wrap the camera.
=======
// Default configuration for the procedural star field.
>>>>>>> 08ab73c5
const STAR_FIELD_RADIUS = 1000;

export function createSky(scene) {
  // Build and configure the sky dome shader.
  const sky = new Sky();
  sky.scale.setScalar(450000); // make it very big

  const uniforms = sky.material.uniforms;
  uniforms.turbidity.value = 10;
  uniforms.rayleigh.value = 2;
  uniforms.mieCoefficient.value = 0.005;
  uniforms.mieDirectionalG.value = 0.8;

  // initialize sunPosition so shader is defined
  uniforms.sunPosition.value.set(0, 1, 0);

  scene.add(sky);

  return { sky };
}

export function updateSky(skyObj, sunDir) {
  // Guard against missing uniforms or objects so runtime stays safe.
  const { sky } = skyObj;
  if (
    !sky ||
    !sky.material ||
    !sky.material.uniforms ||
    !sky.material.uniforms.sunPosition
  ) {
    return;
  }
  // Copy normalized sun direction into the shader uniform
  sky.material.uniforms.sunPosition.value.copy(sunDir).normalize();
}

<<<<<<< HEAD
export function createStars(scene, count) {
  // Generate a star field using random points on a sphere surface.
  const starCount = Math.max(0, count ?? 1000);
  const geometry = new THREE.BufferGeometry();
  const positions = new Float32Array(starCount * 3);
  const colors = new Float32Array(starCount * 3);

  for (let i = 0; i < starCount; i++) {
    // Generate a random unit direction so stars wrap the whole sky dome.
=======
export function createStars(scene, starCount) {
  // Generate a list of points that will become our star positions.
  // Each point is placed at a random direction on a large imaginary sphere
  // so that the stars surround the player from every angle.
  const geometry = new THREE.BufferGeometry();
  const positions = new Float32Array(starCount * 3);

  for (let i = 0; i < starCount; i++) {
    // Pick a random direction, normalise it (make it length 1), then scale it
    // by the radius of the shell. This keeps every star the same distance away
    // so they look like they belong to the night sky, not the scene itself.
>>>>>>> 08ab73c5
    const direction = new THREE.Vector3(
      Math.random() * 2 - 1,
      Math.random() * 2 - 1,
      Math.random() * 2 - 1
    ).normalize();
    const distance = STAR_FIELD_RADIUS * (0.8 + Math.random() * 0.2);
    const index = i * 3;
    positions[index] = direction.x * distance;
    positions[index + 1] = direction.y * distance;
    positions[index + 2] = direction.z * distance;
  }

  // Write the generated star data into the geometry buffers.
  geometry.setAttribute("position", new THREE.BufferAttribute(positions, 3));

<<<<<<< HEAD
  // Create a point material so stars render as glowing dots.
=======
  // PointsMaterial renders every vertex as a small sprite. We give it a tiny
  // size, a white colour and enable transparency so we can fade the stars.
>>>>>>> 08ab73c5
  const material = new THREE.PointsMaterial({
    size: 1.2,
    color: 0xffffff,
    transparent: true,
    opacity: 0, // Start hidden; updateStars will fade them in at night.
    depthWrite: false,
    blending: THREE.AdditiveBlending,
  });

  // Combine the geometry and material into a THREE.Points object and add it to
  // the scene so it renders around the player.
  const stars = new THREE.Points(geometry, material);
<<<<<<< HEAD
  stars.matrixAutoUpdate = false; // Stars do not move so freeze their matrix.
  stars.updateMatrix();
=======
>>>>>>> 08ab73c5
  scene.add(stars);

  return stars;
}

export function updateStars(stars, phase) {
<<<<<<< HEAD
  // Bail out when stars are not ready yet.
=======
>>>>>>> 08ab73c5
  if (!stars) return;

  const material = stars.material;
  if (!material) return;

<<<<<<< HEAD
  // Compute the sun's height from the day/night phase (0-1 range).
  const angle = phase * Math.PI * 2;
  const sunHeight = Math.sin(angle);

  // Smoothly fade stars in when the sun is below the horizon.
  const nightStrength = THREE.MathUtils.clamp(-sunHeight, 0, 1);
  const targetOpacity = THREE.MathUtils.smoothstep(nightStrength, 0.2, 0.8);
=======
  // Convert the current phase of the day (0 = midnight, 0.5 = midday) into
  // the sun's height in the sky. The sine wave gives us -1 (midnight) to +1
  // (midday) which we use to drive the fade.
  const sunElevation = Math.sin(phase * Math.PI * 2);

  // Fade the stars out shortly before the sun reaches the horizon and keep them
  // invisible while it is high in the sky. The fade range is intentionally
  // narrow so the transition feels gradual.
  const fadeStart = -0.2; // sun just below the horizon
  const fadeEnd = 0.1; // sun a little way into the sky
  const nightStrength = 1 - THREE.MathUtils.smoothstep(sunElevation, fadeStart, fadeEnd);
>>>>>>> 08ab73c5

  // Slowly interpolate towards the desired opacity so the change is smooth.
  material.opacity = THREE.MathUtils.lerp(material.opacity, nightStrength, 0.05);
}<|MERGE_RESOLUTION|>--- conflicted
+++ resolved
@@ -3,11 +3,7 @@
 import { Sky } from "three/examples/jsm/objects/Sky.js";
 import * as THREE from "three";
 
-<<<<<<< HEAD
 // Constants describing the star field radius to wrap the camera.
-=======
-// Default configuration for the procedural star field.
->>>>>>> 08ab73c5
 const STAR_FIELD_RADIUS = 1000;
 
 export function createSky(scene) {
@@ -31,7 +27,7 @@
 
 export function updateSky(skyObj, sunDir) {
   // Guard against missing uniforms or objects so runtime stays safe.
-  const { sky } = skyObj;
+  const { sky } = skyObj || {};
   if (
     !sky ||
     !sky.material ||
@@ -44,29 +40,15 @@
   sky.material.uniforms.sunPosition.value.copy(sunDir).normalize();
 }
 
-<<<<<<< HEAD
 export function createStars(scene, count) {
   // Generate a star field using random points on a sphere surface.
   const starCount = Math.max(0, count ?? 1000);
   const geometry = new THREE.BufferGeometry();
   const positions = new Float32Array(starCount * 3);
-  const colors = new Float32Array(starCount * 3);
 
   for (let i = 0; i < starCount; i++) {
-    // Generate a random unit direction so stars wrap the whole sky dome.
-=======
-export function createStars(scene, starCount) {
-  // Generate a list of points that will become our star positions.
-  // Each point is placed at a random direction on a large imaginary sphere
-  // so that the stars surround the player from every angle.
-  const geometry = new THREE.BufferGeometry();
-  const positions = new Float32Array(starCount * 3);
-
-  for (let i = 0; i < starCount; i++) {
-    // Pick a random direction, normalise it (make it length 1), then scale it
-    // by the radius of the shell. This keeps every star the same distance away
-    // so they look like they belong to the night sky, not the scene itself.
->>>>>>> 08ab73c5
+    // Pick a random direction, normalise it, then place it on a shell so
+    // stars surround the camera at a consistent distance.
     const direction = new THREE.Vector3(
       Math.random() * 2 - 1,
       Math.random() * 2 - 1,
@@ -82,12 +64,8 @@
   // Write the generated star data into the geometry buffers.
   geometry.setAttribute("position", new THREE.BufferAttribute(positions, 3));
 
-<<<<<<< HEAD
-  // Create a point material so stars render as glowing dots.
-=======
   // PointsMaterial renders every vertex as a small sprite. We give it a tiny
   // size, a white colour and enable transparency so we can fade the stars.
->>>>>>> 08ab73c5
   const material = new THREE.PointsMaterial({
     size: 1.2,
     color: 0xffffff,
@@ -100,47 +78,29 @@
   // Combine the geometry and material into a THREE.Points object and add it to
   // the scene so it renders around the player.
   const stars = new THREE.Points(geometry, material);
-<<<<<<< HEAD
-  stars.matrixAutoUpdate = false; // Stars do not move so freeze their matrix.
+  stars.matrixAutoUpdate = false; // Stars don't move; freeze their matrix.
   stars.updateMatrix();
-=======
->>>>>>> 08ab73c5
+
   scene.add(stars);
-
   return stars;
 }
 
 export function updateStars(stars, phase) {
-<<<<<<< HEAD
   // Bail out when stars are not ready yet.
-=======
->>>>>>> 08ab73c5
   if (!stars) return;
 
   const material = stars.material;
   if (!material) return;
 
-<<<<<<< HEAD
-  // Compute the sun's height from the day/night phase (0-1 range).
-  const angle = phase * Math.PI * 2;
-  const sunHeight = Math.sin(angle);
-
-  // Smoothly fade stars in when the sun is below the horizon.
-  const nightStrength = THREE.MathUtils.clamp(-sunHeight, 0, 1);
-  const targetOpacity = THREE.MathUtils.smoothstep(nightStrength, 0.2, 0.8);
-=======
   // Convert the current phase of the day (0 = midnight, 0.5 = midday) into
-  // the sun's height in the sky. The sine wave gives us -1 (midnight) to +1
-  // (midday) which we use to drive the fade.
+  // the sun's height in the sky using a sine wave: -1 (midnight) to +1 (midday).
   const sunElevation = Math.sin(phase * Math.PI * 2);
 
   // Fade the stars out shortly before the sun reaches the horizon and keep them
-  // invisible while it is high in the sky. The fade range is intentionally
-  // narrow so the transition feels gradual.
+  // invisible while it is high in the sky for a gentle transition.
   const fadeStart = -0.2; // sun just below the horizon
-  const fadeEnd = 0.1; // sun a little way into the sky
+  const fadeEnd = 0.1;    // sun a little way into the sky
   const nightStrength = 1 - THREE.MathUtils.smoothstep(sunElevation, fadeStart, fadeEnd);
->>>>>>> 08ab73c5
 
   // Slowly interpolate towards the desired opacity so the change is smooth.
   material.opacity = THREE.MathUtils.lerp(material.opacity, nightStrength, 0.05);
