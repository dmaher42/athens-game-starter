--- conflicted
+++ resolved
@@ -688,17 +688,12 @@
       frames.userData.noCollision = true;
       canopies.userData.noCollision = true;
 
-<<<<<<< HEAD
-      // Aisles & layout guardrails
-      const canopyPalette = [0xc7b59d, 0xa9b6c8, 0xc3a7af, 0xb0c9a6];
-=======
       const canopyPalette = [
         new THREE.Color(0xcabda3),
         new THREE.Color(0xb69379),
         new THREE.Color(0x718c86),
         new THREE.Color(0xa69e90),
       ];
->>>>>>> 1e1828ba
       const stallSpacing = 2.1;
       const rowSpacing = 1.8;
       const startZ = pierPlazaCenter.z - ((stallsPerRow - 1) * stallSpacing) / 2;
