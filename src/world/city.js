import * as THREE from "three";
import { mergeGeometries } from "three/examples/jsm/utils/BufferGeometryUtils.js";
import {
  CITY_CHUNK_CENTER,
  CITY_CHUNK_SIZE,
  CITY_SEED,
  SEA_LEVEL_Y,
  MIN_ABOVE_SEA,
  MAX_SLOPE_DELTA,
  CITY_AREA_RADIUS,
  HARBOR_EXCLUDE_RADIUS,
  HARBOR_CENTER_3D,
  AGORA_CENTER_3D,
} from "./locations.js";
import { createRoad } from "./roads.js";
import { addFoundationPad } from "./foundations.js";

// Create a short "ribbon" road between two points. The ribbon is draped to terrain
// by sampling height along the segment, including both left/right edges so it
// tilts with local slope. Uses only built-in materials (no textures).
// If options.collectGeometries is an array, we push geometry there (for a later merge)
// and DO NOT add a standalone mesh. Otherwise, we add the mesh directly to `scene`.
function createVisibleRoad(start, end, scene, terrain, options = {}) {
  const width = options.width ?? 2.8;
  const yOffset = options.yOffset ?? 0.05; // sit slightly above terrain
  const color = options.color ?? 0x2f2f2f; // dark gray
  const collect = Array.isArray(options.collectGeometries) ? options.collectGeometries : null;

  const length = start.distanceTo(end);
  const segments = options.segments ?? Math.max(8, Math.ceil(length * 1.5));

  const material =
    createVisibleRoad._material ||
    (createVisibleRoad._material = new THREE.MeshStandardMaterial({
      color,
      roughness: 1.0,
      metalness: 0.0,
      side: THREE.DoubleSide,
    }));
  material.color.setHex(color);

  const getHeightAt = terrain?.userData?.getHeightAt?.bind(terrain?.userData) ?? null;
  if (!Number.isFinite(length) || length < 0.02) return null;

  const dir = end.clone().sub(start);
  dir.y = 0;
  const dirLenXZ = Math.hypot(dir.x, dir.z);
  const side =
    dirLenXZ > 1e-6
      ? new THREE.Vector3(-dir.z / dirLenXZ, 0, dir.x / dirLenXZ)
      : new THREE.Vector3(1, 0, 0);
  const half = width * 0.5;

  const vertCount = (segments + 1) * 2;
  const positions = new Float32Array(vertCount * 3);
  const IndexArray = vertCount > 65535 ? Uint32Array : Uint16Array;
  const indices = new IndexArray(segments * 6);

  let p = 0;
  for (let i = 0; i <= segments; i++) {
    const t = i / segments;
    const x = THREE.MathUtils.lerp(start.x, end.x, t);
    const z = THREE.MathUtils.lerp(start.z, end.z, t);
    let y = THREE.MathUtils.lerp(start.y, end.y, t);
    if (getHeightAt) {
      const s = getHeightAt(x, z);
      if (Number.isFinite(s)) y = s;
    }
    const center = new THREE.Vector3(x, y + yOffset, z);

    const left = center.clone().addScaledVector(side, half);
    const right = center.clone().addScaledVector(side, -half);
    if (getHeightAt) {
      const ly = getHeightAt(left.x, left.z);
      const ry = getHeightAt(right.x, right.z);
      if (Number.isFinite(ly)) left.y = ly + yOffset;
      if (Number.isFinite(ry)) right.y = ry + yOffset;
    }

    positions[p++] = left.x;
    positions[p++] = left.y;
    positions[p++] = left.z;
    positions[p++] = right.x;
    positions[p++] = right.y;
    positions[p++] = right.z;
  }

  let k = 0;
  for (let i = 0; i < segments; i++) {
    const base = i * 2;
    indices[k++] = base;
    indices[k++] = base + 1;
    indices[k++] = base + 2;
    indices[k++] = base + 1;
    indices[k++] = base + 3;
    indices[k++] = base + 2;
  }

  const geometry = new THREE.BufferGeometry();
  geometry.setAttribute("position", new THREE.BufferAttribute(positions, 3));
  geometry.setIndex(new THREE.BufferAttribute(indices, 1));
  geometry.computeVertexNormals();

  // If we’re collecting, return geometry for a later merge (no per-segment mesh).
  if (collect) {
    collect.push(geometry);
    return null;
  }

  const mesh = new THREE.Mesh(geometry, material);
  mesh.name = "CityRoadSegment";
  mesh.castShadow = false;
  mesh.receiveShadow = true;
  mesh.userData.noCollision = true; // visual only; terrain handles collision
  mesh.renderOrder = 1;
  scene.add(mesh);
  return mesh;
}

const SURFACE_OFFSET = 0.05;

const _matrix = new THREE.Matrix4();
const _quaternion = new THREE.Quaternion();
const _scale = new THREE.Vector3();
const _roofScale = new THREE.Vector3();
const _position = new THREE.Vector3();
const _rotationAxis = new THREE.Vector3(0, 1, 0);
const _color = new THREE.Color();

function mulberry32(seed) {
  return function () {
    let t = (seed += 0x6d2b79f5);
    t = Math.imul(t ^ (t >>> 15), t | 1);
    t ^= t + Math.imul(t ^ (t >>> 7), t | 61);
    return ((t ^ (t >>> 14)) >>> 0) / 4294967296;
  };
}

function sampleHeight(terrain, x, z, fallback) {
  const getter = terrain?.userData?.getHeightAt;
  if (typeof getter === "function") {
    const height = getter(x, z);
    if (Number.isFinite(height)) {
      return height;
    }
  }
  return fallback;
}

function evaluateLot({ terrain, centerX, centerZ, width, depth, rotation, maxSlope }) {
  const cos = Math.cos(rotation);
  const sin = Math.sin(rotation);
  const halfWidth = width / 2;
  const halfDepth = depth / 2;

  const cornerOffsets = [
    { x: -halfWidth, z: -halfDepth },
    { x: halfWidth, z: -halfDepth },
    { x: -halfWidth, z: halfDepth },
    { x: halfWidth, z: halfDepth },
  ];

  const heights = [];
  let minHeight = Infinity;
  let maxHeight = -Infinity;

  for (const offset of cornerOffsets) {
    const rotatedX = offset.x * cos - offset.z * sin;
    const rotatedZ = offset.x * sin + offset.z * cos;
    const sampleX = centerX + rotatedX;
    const sampleZ = centerZ + rotatedZ;
    const h = sampleHeight(terrain, sampleX, sampleZ, null);
    if (!Number.isFinite(h)) {
      return null;
    }
    heights.push(h);
    if (h < minHeight) minHeight = h;
    if (h > maxHeight) maxHeight = h;
  }

  if (maxHeight - minHeight > maxSlope) {
    return null;
  }

  const averageHeight = heights.reduce((sum, value) => sum + value, 0) / heights.length;
  return {
    height: averageHeight,
    minHeight,
    maxHeight,
  };
}

export function createCity(scene, terrain, options = {}) {
  const origin = options.origin ? options.origin.clone() : CITY_CHUNK_CENTER.clone();
  const rng = mulberry32(options.seed ?? CITY_SEED);
  const gridSize = options.gridSize ?? CITY_CHUNK_SIZE.clone();
  // --- Updated defaults for a more "city-like" layout -----------------------
  // Goal: straighter blocks, clearer grid, fewer awkward placements. Callers
  // can still override any of these via `options`.
  const spacingX = options.spacingX ?? 14; // was 11 → slightly wider blocks
  const spacingZ = options.spacingZ ?? 14; // was 10
  const jitter = options.jitter ?? 1.2; // was 2.2 → less lateral scatter
  const maxSlope = options.maxSlope ?? 0.2; // was 1.4 → avoid steep lots
  const roadsVisible = options.roadsVisible == null ? true : Boolean(options.roadsVisible);

  const countX = Math.max(3, Math.floor(gridSize.x / spacingX));
  const countZ = Math.max(3, Math.floor(gridSize.y / spacingZ));
  const halfX = (countX - 1) * spacingX * 0.5;
  const halfZ = (countZ - 1) * spacingZ * 0.5;

  const placements = [];

  for (let ix = 0; ix < countX; ix++) {
    for (let iz = 0; iz < countZ; iz++) {
      if (rng() < 0.18) {
        continue;
      }

      const centerX = origin.x + (ix * spacingX - halfX) + THREE.MathUtils.lerp(-jitter, jitter, rng());
      const centerZ = origin.z + (iz * spacingZ - halfZ) + THREE.MathUtils.lerp(-jitter, jitter, rng());

      const width = THREE.MathUtils.lerp(4.4, 7.2, rng());
      const depth = THREE.MathUtils.lerp(4.2, 7.8, rng());
      const wallHeight = THREE.MathUtils.lerp(2.6, 3.8, rng());
      const roofHeight = wallHeight * THREE.MathUtils.lerp(0.38, 0.55, rng());
      const rotationSteps = Math.max(1, options.rotationSteps ?? 2); // was 4 → align facades
      const rotation =
        Math.floor(rng() * rotationSteps) * ((Math.PI * 2) / rotationSteps);

      const lot = evaluateLot({
        terrain,
        centerX,
        centerZ,
        width,
        depth,
        rotation,
        maxSlope,
      });

      if (!lot) {
        continue;
      }

      const groundHeight = Math.max(
        lot.height + SURFACE_OFFSET,
        SEA_LEVEL_Y + SURFACE_OFFSET
      );
      placements.push({
        x: centerX,
        y: groundHeight,
        z: centerZ,
        width,
        depth,
        wallHeight,
        roofHeight,
        rotation,
        wallColor: new THREE.Color().setHSL(THREE.MathUtils.lerp(0.08, 0.13, rng()), 0.45, THREE.MathUtils.lerp(0.62, 0.74, rng())),
        roofColor: new THREE.Color().setHSL(THREE.MathUtils.lerp(0.02, 0.04, rng()), 0.55, THREE.MathUtils.lerp(0.23, 0.32, rng())),
      });
    }
  }

  const city = new THREE.Group();
  city.name = "HarborCity";

  const roadGrid = [];
  const roadStartX = origin.x - halfX - spacingX * 0.5;
  const roadStartZ = origin.z - halfZ - spacingZ * 0.5;

  for (let iz = 0; iz <= countZ; iz++) {
    const row = [];
    const z = roadStartZ + iz * spacingZ;
    for (let ix = 0; ix <= countX; ix++) {
      const x = roadStartX + ix * spacingX;
      const height = sampleHeight(terrain, x, z, null);
      if (!Number.isFinite(height) || height < SEA_LEVEL_Y + SURFACE_OFFSET) {
        row.push(null);
        continue;
      }
      row.push(new THREE.Vector3(x, height, z));
    }
    roadGrid.push(row);
  }

  // --- Collect all road segment geometries for one merged mesh (perf + fewer draw calls)
  const roadGeometries = [];

<<<<<<< HEAD
  // --- Identify a center row to host the wider east-west "main avenue"
  let avenueRowIndex = -1;
  if (roadGrid.length > 0) {
    let bestDelta = Infinity;
    for (let iz = 0; iz < roadGrid.length; iz++) {
      const row = roadGrid[iz];
      // Need at least two viable points in the row to draw the avenue.
      let usable = 0;
      for (let ix = 0; ix < row.length && usable < 2; ix++) {
        if (row[ix]) usable++;
      }
      if (usable < 2) {
        continue;
      }
      const rowZ = roadStartZ + iz * spacingZ;
      const delta = Math.abs(rowZ - origin.z);
      if (delta < bestDelta) {
        bestDelta = delta;
        avenueRowIndex = iz;
      }
    }
  }

=======
  // Calculate center row index for the main avenue (to avoid overlap)
  const centerRowIndex = Math.floor(roadGrid.length / 2);

  // Generate horizontal (east-west) road segments, skipping the center row
>>>>>>> 6f0f16ce
  for (let iz = 0; iz < roadGrid.length; iz++) {
    if (iz === centerRowIndex) continue; // Skip center row, will be replaced by main avenue
    const row = roadGrid[iz];
    for (let ix = 0; ix < row.length - 1; ix++) {
      const start = row[ix];
      const end = row[ix + 1];
      if (!start || !end) {
        continue;
      }
      createVisibleRoad(start, end, city, terrain, { collectGeometries: roadGeometries });
    }
  }

  if (avenueRowIndex >= 0) {
    const avenueRow = roadGrid[avenueRowIndex];
    for (let ix = 0; ix < avenueRow.length - 1; ix++) {
      const start = avenueRow[ix];
      const end = avenueRow[ix + 1];
      if (!start || !end) {
        continue;
      }
      // Main avenue: slightly wider, still merged for a single draw call.
      createVisibleRoad(start, end, city, terrain, {
        collectGeometries: roadGeometries,
        width: 5,
        color: 0x2f2f2f,
      });
    }
  }

  const columnCount = roadGrid[0]?.length ?? 0;
  for (let ix = 0; ix < columnCount; ix++) {
    for (let iz = 0; iz < roadGrid.length - 1; iz++) {
      const start = roadGrid[iz][ix];
      const end = roadGrid[iz + 1][ix];
      if (!start || !end) {
        continue;
      }
      createVisibleRoad(start, end, city, terrain, { collectGeometries: roadGeometries });
    }
  }

  // --- Add a wide east-west main avenue through the city center --------------
  // Replace the center row with a single wide avenue spanning the full width
  const centerRow = roadGrid[centerRowIndex];
  if (centerRow && centerRow.length >= 2) {
    // Get the westmost and eastmost valid points in the center row
    let westPoint = null;
    let eastPoint = null;
    for (let ix = 0; ix < centerRow.length; ix++) {
      if (centerRow[ix]) {
        if (!westPoint) westPoint = centerRow[ix];
        eastPoint = centerRow[ix];
      }
    }
    // Create a wide avenue spanning the full width (replaces regular center row roads)
    if (westPoint && eastPoint) {
      createVisibleRoad(westPoint, eastPoint, city, terrain, {
        collectGeometries: roadGeometries,
        width: 5.0,        // Wide main avenue
        color: 0x2f2f2f,   // Dark gray (same as regular roads)
      });
    }
  }

  // Merge all ribbon pieces into a single, draped road mesh
  if (roadGeometries.length > 0) {
    const merged = mergeGeometries(roadGeometries, false) || new THREE.BufferGeometry();
    // dispose the temp pieces
    for (const g of roadGeometries) g.dispose();
    const roadMaterial =
      createVisibleRoad._material ||
      new THREE.MeshStandardMaterial({ color: 0x2f2f2f, roughness: 1.0, metalness: 0.0, side: THREE.DoubleSide });
    const roadsMesh = new THREE.Mesh(merged, roadMaterial);
    roadsMesh.name = "CityRoads";
    roadsMesh.renderOrder = 1;        // win depth vs semi-transparent water
    roadsMesh.userData.noCollision = true; // visual only
    roadsMesh.castShadow = false;
    roadsMesh.receiveShadow = true;
    roadsMesh.visible = roadsVisible;
    city.add(roadsMesh);
  }

  const walkwayPoints = [];
  const walkwaySpan = Math.max(gridSize.x, gridSize.y) * 0.6;
  for (let i = 0; i < 5; i++) {
    const alpha = i / 4;
    const x = origin.x - walkwaySpan * 0.5 + walkwaySpan * alpha;
    const z = origin.z + Math.sin(alpha * Math.PI * 1.2 - Math.PI * 0.3) * (gridSize.y * 0.45);
    const y = sampleHeight(terrain, x, z, SEA_LEVEL_Y) + SURFACE_OFFSET;
    walkwayPoints.push(new THREE.Vector3(x, y, z));
  }
  if (walkwayPoints.length >= 2) {
    const walkway = createRoad(city, walkwayPoints, {
      width: 3.2,
      segments: 64,
      name: "CityWalkway",
      noCollision: true,
      color: 0x4b3f35,
    });
    if (walkway) {
      walkway.visible = roadsVisible;
    }
  }

  const instanceCount = placements.length;
  if (instanceCount === 0) {
    scene.add(city);
    return city;
  }

  const wallGeometry = new THREE.BoxGeometry(1, 1, 1);
  wallGeometry.translate(0, 0.5, 0);
  const roofGeometry = new THREE.CylinderGeometry(0, 0.5, 1, 4, 1, false);
  roofGeometry.rotateY(Math.PI / 4);
  roofGeometry.translate(0, 0.5, 0);

  const wallsMaterial = new THREE.MeshStandardMaterial({
    color: 0xffffff,
    vertexColors: true,
    roughness: 0.6,
    metalness: 0.08,
    emissive: new THREE.Color(0xffdfa1),
    emissiveIntensity: 0.08,
  });

  const roofsMaterial = new THREE.MeshStandardMaterial({
    color: 0xffffff,
    vertexColors: true,
    roughness: 0.85,
    metalness: 0.05,
  });

  const walls = new THREE.InstancedMesh(wallGeometry, wallsMaterial, instanceCount);
  const roofs = new THREE.InstancedMesh(roofGeometry, roofsMaterial, instanceCount);
  walls.instanceMatrix.setUsage(THREE.DynamicDrawUsage);
  roofs.instanceMatrix.setUsage(THREE.DynamicDrawUsage);
  walls.castShadow = true;
  walls.receiveShadow = true;
  roofs.castShadow = true;
  roofs.receiveShadow = false;

  for (let i = 0; i < placements.length; i++) {
    const placement = placements[i];
    _position.set(placement.x, placement.y, placement.z);
    _quaternion.setFromAxisAngle(_rotationAxis, placement.rotation);
    _scale.set(placement.width, placement.wallHeight, placement.depth);
    _matrix.compose(_position, _quaternion, _scale);
    walls.setMatrixAt(i, _matrix);
    walls.setColorAt(i, _color.copy(placement.wallColor));

    _position.y = placement.y + placement.wallHeight;
    _roofScale.set(placement.width * 1.04, placement.roofHeight, placement.depth * 1.04);
    _matrix.compose(_position, _quaternion, _roofScale);
    roofs.setMatrixAt(i, _matrix);
    roofs.setColorAt(i, _color.copy(placement.roofColor));
  }

  if (walls.instanceMatrix) {
    walls.instanceMatrix.needsUpdate = true;
  }
  if (roofs.instanceMatrix) {
    roofs.instanceMatrix.needsUpdate = true;
  }
  if (walls.instanceColor) walls.instanceColor.needsUpdate = true;
  if (roofs.instanceColor) roofs.instanceColor.needsUpdate = true;

  city.add(walls);
  city.add(roofs);

  city.userData.walls = walls;
  city.userData.roofs = roofs;
  city.userData.lighting = {
    material: wallsMaterial,
    dayIntensity: 0.08,
    nightIntensity: 1.35,
  };

  scene.add(city);
  return city;
}

export function updateCityLighting(city, nightFactor = 0) {
  if (!city) return;
  const lighting = city.userData?.lighting;
  if (!lighting) return;

  const factor = THREE.MathUtils.clamp(nightFactor, 0, 1);
  const target = THREE.MathUtils.lerp(lighting.dayIntensity, lighting.nightIntensity, factor);
  lighting.material.emissiveIntensity = target;
}

export function createHillCity(scene, terrain, curve, opts = {}) {
  const {
    seed = 20251007,
    buildingCount = 140,
    spacing = 5.5,
    harborBand = [SEA_LEVEL_Y + 3.0, SEA_LEVEL_Y + 5.5],
    agoraBand = [SEA_LEVEL_Y + 3.0, SEA_LEVEL_Y + 8.0],
    acroBand = [SEA_LEVEL_Y + 7.0, SEA_LEVEL_Y + 14.0],
    avoidHarborRadius = HARBOR_EXCLUDE_RADIUS + 18,
  } = opts;

  const rng = makeRng(seed);
  const lots = [];
  const getH = terrain?.userData?.getHeightAt?.bind(terrain?.userData);
  const cell = (spacing || 6) * 0.8; // slightly tighter than visual spacing
  const hash = new Map();
  const keyFrom = (x, z) => `${Math.round(x / cell)}_${Math.round(z / cell)}`;
  const center2 = new THREE.Vector2(AGORA_CENTER_3D.x, AGORA_CENTER_3D.z);

  const targets = [
    { band: harborBand, tries: Math.floor(buildingCount * 0.35) },
    { band: agoraBand, tries: Math.floor(buildingCount * 0.45) },
    { band: acroBand, tries: Math.floor(buildingCount * 0.2) },
  ];

  const tmp2 = new THREE.Vector2();
  let placed = 0;

  for (const { band, tries } of targets) {
    let attempts = 0;
    while (attempts++ < tries && placed < buildingCount) {
      const r = Math.sqrt(rng()) * CITY_AREA_RADIUS;
      const t = rng() * Math.PI * 2;
      const x = center2.x + Math.cos(t) * r;
      const z = center2.y + Math.sin(t) * r;

      // keep shoreline clear (radius-aware)
      const distHarbor = tmp2
        .set(x, z)
        .distanceTo(new THREE.Vector2(HARBOR_CENTER_3D.x, HARBOR_CENTER_3D.z));
      if (distHarbor < avoidHarborRadius) continue;

      const h = getH ? getH(x, z) : undefined;
      if (!Number.isFinite(h)) continue;
      if (h < band[0] || h > band[1]) continue;
      if (h < SEA_LEVEL_Y + MIN_ABOVE_SEA) continue;

      const k = keyFrom(x, z);
      if (hash.has(k)) continue; // avoid duplicates early

      // slope check (1m samples)
      const hX = getH ? getH(x + 1.2, z) : h;
      const hZ = getH ? getH(x, z + 1.2) : h;
      if (!Number.isFinite(hX) || !Number.isFinite(hZ)) continue;
      const slope = Math.max(Math.abs(hX - h), Math.abs(hZ - h));
      if (slope > MAX_SLOPE_DELTA) continue;

      hash.set(k, true);
      lots.push(new THREE.Vector3(x, h, z));
      placed++;
    }
  }

  // Instantiate using your existing instanced meshes (reuse materials/geometry)
  const { group, walls, roofs, dummy } = ensureInstancedSets(scene);

  const tangent = new THREE.Vector3();
  const down = new THREE.Vector3().subVectors(HARBOR_CENTER_3D, AGORA_CENTER_3D).normalize();
  let i = 0;

  for (const p of lots) {
    // orientation by road tangent if nearby, else face downhill
    let yaw = 0;
    if (curve) {
      const t = nearestTOnCurve(curve, p, 180);
      const pt = curve.getPoint(t);
      const nxt = curve.getPoint(Math.min(1, t + 1e-2));
      tangent.subVectors(nxt, pt).normalize();
      yaw = Math.atan2(tangent.x, tangent.z);
    } else {
      yaw = Math.atan2(down.x, down.z);
    }

    // foundation: clamp EVERY placement to terrain sample AFTER any nudges
    const ySample = getH ? getH(p.x, p.z) : p.y;
    const liftedSample = Number.isFinite(ySample)
      ? ySample + SURFACE_OFFSET
      : p.y + SURFACE_OFFSET;
    const baseY = Math.max(liftedSample, SEA_LEVEL_Y + MIN_ABOVE_SEA + SURFACE_OFFSET);

    const buildingScale = 0.9 + rng() * 0.3;
    const padRadius = Math.max(2.0, 1.8 * buildingScale);
    addFoundationPad(scene, p.x, baseY, p.z, padRadius);

    // walls
    dummy.position.set(p.x, baseY + 1.0, p.z);
    dummy.rotation.set(0, yaw, 0);
    dummy.scale.setScalar(buildingScale);
    dummy.updateMatrix();
    walls.setMatrixAt(i, dummy.matrix);

    // roof
    dummy.position.set(p.x, baseY + 2.0, p.z);
    dummy.rotation.set(0, yaw, 0);
    dummy.updateMatrix();
    roofs.setMatrixAt(i, dummy.matrix);

    i++;
  }

  walls.count = roofs.count = i;
  walls.instanceMatrix.needsUpdate = true;
  roofs.instanceMatrix.needsUpdate = true;

  return group;
}

function makeRng(seed = 1337) {
  let s = (seed >>> 0) || 1;
  return () => ((s = (s * 1664525 + 1013904223) >>> 0) / 0xffffffff);
}

function ensureInstancedSets(scene, capacity = 120) {
  const cache = __ensureInstancedSets(scene, capacity);
  if (cache && !cache.dummy) {
    cache.dummy = cache._dummy ?? new THREE.Object3D();
    cache._dummy = cache.dummy;
  }
  if (cache?.walls?.material) {
    cache.walls.material.depthWrite = true;
    cache.walls.material.transparent = false;
  }
  if (cache?.roofs?.material) {
    cache.roofs.material.depthWrite = true;
    cache.roofs.material.transparent = false;
  }
  if (cache?.walls) {
    cache.walls.renderOrder = 2;
  }
  if (cache?.roofs) {
    cache.roofs.renderOrder = 2;
  }
  return cache;
}

function nearestTOnCurve(curve, p, samples) {
  let bestT = 0;
  let bestD = Infinity;
  for (let i = 0; i <= samples; i++) {
    const t = i / samples;
    const c = curve.getPoint(t);
    const d = (c.x - p.x) * (c.x - p.x) + (c.z - p.z) * (c.z - p.z);
    if (d < bestD) {
      bestD = d;
      bestT = t;
    }
  }
  return bestT;
}

const DEFAULT_CAPACITY = 240;
let _instancedCache = null;

function __ensureInstancedSets(scene, capacity = DEFAULT_CAPACITY) {
  if (!scene) {
    throw new Error("Scene is required for hill city instancing");
  }

  const effectiveCapacity = Math.max(1, Math.min(1024, capacity | 0 || DEFAULT_CAPACITY));
  if (_instancedCache && _instancedCache.capacity >= effectiveCapacity) {
    if (_instancedCache.group.parent !== scene) {
      scene.add(_instancedCache.group);
    }
    if (!_instancedCache.dummy) {
      _instancedCache.dummy = _instancedCache._dummy ?? new THREE.Object3D();
      _instancedCache._dummy = _instancedCache.dummy;
    }
    resetInstancedMeshes(_instancedCache);
    return _instancedCache;
  }

  if (_instancedCache) {
    if (_instancedCache.group.parent) {
      _instancedCache.group.parent.remove(_instancedCache.group);
    }
  }

  const wallGeometry = getSharedWallGeometry();
  const roofGeometry = getSharedRoofGeometry();

  const wallsMaterial = createWallsMaterial();
  const roofsMaterial = createRoofsMaterial();

  const walls = new THREE.InstancedMesh(wallGeometry, wallsMaterial, effectiveCapacity);
  const roofs = new THREE.InstancedMesh(roofGeometry, roofsMaterial, effectiveCapacity);
  walls.instanceMatrix.setUsage(THREE.DynamicDrawUsage);
  roofs.instanceMatrix.setUsage(THREE.DynamicDrawUsage);
  walls.castShadow = true;
  walls.receiveShadow = true;
  roofs.castShadow = true;
  roofs.receiveShadow = false;

  const group = new THREE.Group();
  group.name = "HillCity";
  group.add(walls);
  group.add(roofs);

  const dummy = new THREE.Object3D();
  const cache = {
    group,
    walls,
    roofs,
    dummy,
    _dummy: dummy,
    capacity: effectiveCapacity,
  };

  walls.userData.capacity = effectiveCapacity;
  roofs.userData.capacity = effectiveCapacity;

  _instancedCache = cache;
  resetInstancedMeshes(cache);
  scene.add(group);
  return cache;
}

function resetInstancedMeshes(cache) {
  cache.walls.count = 0;
  cache.roofs.count = 0;
  cache.group.visible = false;
  cache.walls.instanceMatrix.needsUpdate = true;
  cache.roofs.instanceMatrix.needsUpdate = true;
  if (cache.walls.instanceColor) cache.walls.instanceColor.needsUpdate = true;
  if (cache.roofs.instanceColor) cache.roofs.instanceColor.needsUpdate = true;
}

let _sharedWallGeometry = null;
let _sharedRoofGeometry = null;

function getSharedWallGeometry() {
  if (!_sharedWallGeometry) {
    const geometry = new THREE.BoxGeometry(1, 1, 1);
    geometry.translate(0, 0.5, 0);
    _sharedWallGeometry = geometry;
  }
  return _sharedWallGeometry;
}

function getSharedRoofGeometry() {
  if (!_sharedRoofGeometry) {
    const geometry = new THREE.CylinderGeometry(0, 0.5, 1, 4, 1, false);
    geometry.rotateY(Math.PI / 4);
    geometry.translate(0, 0.5, 0);
    _sharedRoofGeometry = geometry;
  }
  return _sharedRoofGeometry;
}

function createWallsMaterial() {
  return new THREE.MeshStandardMaterial({
    color: 0xffffff,
    vertexColors: true,
    roughness: 0.6,
    metalness: 0.08,
    emissive: new THREE.Color(0xffdfa1),
    emissiveIntensity: 0.08,
  });
}

function createRoofsMaterial() {
  return new THREE.MeshStandardMaterial({
    color: 0xffffff,
    vertexColors: true,
    roughness: 0.85,
    metalness: 0.05,
  });
}<|MERGE_RESOLUTION|>--- conflicted
+++ resolved
@@ -285,36 +285,10 @@
   // --- Collect all road segment geometries for one merged mesh (perf + fewer draw calls)
   const roadGeometries = [];
 
-<<<<<<< HEAD
-  // --- Identify a center row to host the wider east-west "main avenue"
-  let avenueRowIndex = -1;
-  if (roadGrid.length > 0) {
-    let bestDelta = Infinity;
-    for (let iz = 0; iz < roadGrid.length; iz++) {
-      const row = roadGrid[iz];
-      // Need at least two viable points in the row to draw the avenue.
-      let usable = 0;
-      for (let ix = 0; ix < row.length && usable < 2; ix++) {
-        if (row[ix]) usable++;
-      }
-      if (usable < 2) {
-        continue;
-      }
-      const rowZ = roadStartZ + iz * spacingZ;
-      const delta = Math.abs(rowZ - origin.z);
-      if (delta < bestDelta) {
-        bestDelta = delta;
-        avenueRowIndex = iz;
-      }
-    }
-  }
-
-=======
   // Calculate center row index for the main avenue (to avoid overlap)
   const centerRowIndex = Math.floor(roadGrid.length / 2);
 
   // Generate horizontal (east-west) road segments, skipping the center row
->>>>>>> 6f0f16ce
   for (let iz = 0; iz < roadGrid.length; iz++) {
     if (iz === centerRowIndex) continue; // Skip center row, will be replaced by main avenue
     const row = roadGrid[iz];
