--- conflicted
+++ resolved
@@ -49,11 +49,7 @@
       const z = p.z + dir.z;
       let y = getH ? getH(x, z) : p.y;
       if (!Number.isFinite(y)) y = p.y;
-<<<<<<< HEAD
-      y += SURFACE_OFFSET; // lift to avoid z-fighting with ground
-=======
       y += 0.08; // increased lift to avoid z-fighting with ground
->>>>>>> 4ef3c77d
       pos.setXYZ(vertexIndex, x, y, z);
     }
   }
